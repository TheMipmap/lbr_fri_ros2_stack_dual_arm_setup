--- conflicted
+++ resolved
@@ -1,38 +1,6 @@
 from launch import LaunchDescription
 from launch.actions import DeclareLaunchArgument, OpaqueFunction
-
-<<<<<<< HEAD
 from lbr_bringup.launch_bundles import lbr_launch
-=======
-from lbr_bringup import LBRBringUp
-
-
-def configure_lbr(context):
-    model = LaunchConfiguration("model").perform(context)
-    sim = LaunchConfiguration("sim").perform(context)
-    if sim in ["True", "true"]:
-        sim = True
-    elif sim in ["False", "false"]:
-        sim = False
-    else:
-        raise ValueError("Received sim of invalid value.")
-    controller_package = LaunchConfiguration("controller_package").perform(context)
-    controller_file = LaunchConfiguration("controller_file").perform(context)
-    controller = LaunchConfiguration("controller").perform(context)
-
-    lbr_bringup = LBRBringUp(sim=sim)
-    lbr_bringup.add_robot_description(
-        package="lbr_description", xacro_file=f"urdf/{model}/{model}.urdf.xacro"
-    ).add_controller_manager(
-        package=controller_package, controller_configurations_file=controller_file
-    ).add_robot().add_controller(
-        "joint_state_broadcaster"
-    ).add_controller(
-        controller
-    ).add_robot_state_publisher().add_rviz2()
-
-    return lbr_bringup.launch_description.entities
->>>>>>> e866af41
 
 
 def generate_launch_description():
@@ -44,9 +12,7 @@
     )
 
     robot_name_arg = DeclareLaunchArgument(
-        name="robot_name",
-        default_value="lbr",
-        description="The robot's name."
+        name="robot_name", default_value="lbr", description="The robot's name."
     )
 
     sim_arg = DeclareLaunchArgument(
